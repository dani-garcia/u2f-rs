use chrono::prelude::*;
use time::Duration;
use ring::rand::{SecureRandom, SystemRandom};
<<<<<<< HEAD
use bytes::{Bytes};
=======
use bytes::{Bytes, Buf};
use std::io::Cursor;
>>>>>>> a63576a2

use u2ferror::U2fError;

/// The `Result` type used in this crate.
type Result<T> = ::std::result::Result<T, U2fError>;

pub const U2F_V2: &'static str = "U2F_V2";

// Generates a challenge from a secure, random source.
pub fn generate_challenge(size: usize) -> Result<Vec<u8>> {
    let mut bytes: Vec<u8> = vec![0; size];

    let rng = SystemRandom::new();
    rng.fill(&mut bytes).map_err(|_e| U2fError::RandomSecureBytesError)?;
    Ok(bytes)
}

pub fn expiration(timestamp: String) -> Duration {
    let now: DateTime<Utc> = Utc::now();

    let ts = timestamp.parse::<DateTime<Utc>>();

    now.signed_duration_since(ts.unwrap())
}

// Decode initial bytes of buffer as ASN and return the length of the encoded structure.
// http://en.wikipedia.org/wiki/X.690
pub fn asn_length(mem: Bytes) -> Result<usize> {
<<<<<<< HEAD
    let buffer : &[u8] = &mem[..];

    if mem.len() < 2 || buffer[0] != 0x30 {  // Type 
        return Err(U2fError::Asm1DecoderError);
    }

    let len = buffer[1]; // Len
    if len & 0x80 == 0 {
        return Ok((len & 0x7f) as usize);
    }

    let numbem_of_bytes = len & 0x7f;
=======
    let mut buf = Cursor::new(mem);

    let _ = buf.get_u8(); // skip verification byte

    let b = buf.get_u8();
    if b & 0x80 == 0 {
        return Ok((b & 0x7f) as usize);
    }

    let numbem_of_bytes = b & 0x7f;
>>>>>>> a63576a2
    if numbem_of_bytes == 0 {
        return Err(U2fError::Asm1DecoderError);
    }

<<<<<<< HEAD
    let mut length: usize = 0;
    for num in 0..numbem_of_bytes {
        length = length*0x100 + (buffer[(2+num) as usize] as usize);
    }
 
    length = length + (numbem_of_bytes as usize);
    
=======
    let mut length = 0;
    for _ in 0..numbem_of_bytes {
        let b = buf.get_u8();
        if length > (usize::max_value() >> 8) {
            return Err(U2fError::Asm1DecoderError);
        }
        length <<= 8;
        length |= b as usize;
        if length == 0 {
            return Err(U2fError::Asm1DecoderError);
        }
    }

>>>>>>> a63576a2
    if length < 128 {
        return Err(U2fError::Asm1DecoderError);
    }

<<<<<<< HEAD
    Ok(length + 2) // Add the 2 initial bytes: type and length.
=======
    Ok(length)
>>>>>>> a63576a2
}<|MERGE_RESOLUTION|>--- conflicted
+++ resolved
@@ -1,13 +1,7 @@
 use chrono::prelude::*;
 use time::Duration;
 use ring::rand::{SecureRandom, SystemRandom};
-<<<<<<< HEAD
 use bytes::{Bytes};
-=======
-use bytes::{Bytes, Buf};
-use std::io::Cursor;
->>>>>>> a63576a2
-
 use u2ferror::U2fError;
 
 /// The `Result` type used in this crate.
@@ -35,7 +29,6 @@
 // Decode initial bytes of buffer as ASN and return the length of the encoded structure.
 // http://en.wikipedia.org/wiki/X.690
 pub fn asn_length(mem: Bytes) -> Result<usize> {
-<<<<<<< HEAD
     let buffer : &[u8] = &mem[..];
 
     if mem.len() < 2 || buffer[0] != 0x30 {  // Type 
@@ -48,23 +41,10 @@
     }
 
     let numbem_of_bytes = len & 0x7f;
-=======
-    let mut buf = Cursor::new(mem);
-
-    let _ = buf.get_u8(); // skip verification byte
-
-    let b = buf.get_u8();
-    if b & 0x80 == 0 {
-        return Ok((b & 0x7f) as usize);
-    }
-
-    let numbem_of_bytes = b & 0x7f;
->>>>>>> a63576a2
     if numbem_of_bytes == 0 {
         return Err(U2fError::Asm1DecoderError);
     }
 
-<<<<<<< HEAD
     let mut length: usize = 0;
     for num in 0..numbem_of_bytes {
         length = length*0x100 + (buffer[(2+num) as usize] as usize);
@@ -72,28 +52,9 @@
  
     length = length + (numbem_of_bytes as usize);
     
-=======
-    let mut length = 0;
-    for _ in 0..numbem_of_bytes {
-        let b = buf.get_u8();
-        if length > (usize::max_value() >> 8) {
-            return Err(U2fError::Asm1DecoderError);
-        }
-        length <<= 8;
-        length |= b as usize;
-        if length == 0 {
-            return Err(U2fError::Asm1DecoderError);
-        }
-    }
-
->>>>>>> a63576a2
     if length < 128 {
         return Err(U2fError::Asm1DecoderError);
     }
 
-<<<<<<< HEAD
     Ok(length + 2) // Add the 2 initial bytes: type and length.
-=======
-    Ok(length)
->>>>>>> a63576a2
 }